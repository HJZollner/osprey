--- conflicted
+++ resolved
@@ -125,20 +125,12 @@
             inputData.basisSet                  = basisSet;
             inputSettings.scale                 = MRSCont.fit.scale{kk};
             inputSettings.fitRangePPM           = fitRangePPM;
-<<<<<<< HEAD
-            inputSettings.minKnotSpacingPPM     = MRSCont.opts.fit.bLineKnotSpace;
-=======
             inputSettings.minKnotSpacingPPM     = MRSCont.opts.fit.bLineKnotSpace;      
->>>>>>> 872e553c
             % If water, extract and apply nonlinear parameters
             [ModelOutput] = fit_waterOspreyParamsToModel(inputData, inputSettings, fitParams);
             MRSCont.overview.all_models.([FitNames{sf} '_' dataPlotNames{sf}]){1,kk}.fit      = ModelOutput.completeFit;
             MRSCont.overview.all_models.([FitNames{sf} '_' dataPlotNames{sf}]){1,kk}.ppm      = ModelOutput.ppm;
             MRSCont.overview.all_models.([FitNames{sf} '_' dataPlotNames{sf}]){1,kk}.data      = ModelOutput.data;
-<<<<<<< HEAD
-            MRSCont.overview.all_models.([FitNames{sf} '_' dataPlotNames{sf}]){1,kk}.res      = ModelOutput.residual;
-=======
->>>>>>> 872e553c
         else
             % if metabolites, use the metabolite model
             fitRangePPM = MRSCont.opts.fit.range;
@@ -151,11 +143,7 @@
             inputData.basisSet                  = basisSet;
             inputSettings.scale                 = MRSCont.fit.scale{kk};
             inputSettings.fitRangePPM           = fitRangePPM;
-<<<<<<< HEAD
-            inputSettings.minKnotSpacingPPM     = MRSCont.opts.fit.bLineKnotSpace;
-=======
             inputSettings.minKnotSpacingPPM     = MRSCont.opts.fit.bLineKnotSpace; 
->>>>>>> 872e553c
             inputSettings.fitStyle              = MRSCont.opts.fit.style;
             inputSettings.flags.isMEGA          = MRSCont.flags.isMEGA;
             inputSettings.flags.isHERMES        = MRSCont.flags.isHERMES;
@@ -188,93 +176,16 @@
             inputData.basisSet                  = basisSet;
             inputSettings.scale                 = MRSCont.fit.scale{kk};
             inputSettings.fitRangePPM           = fitRangePPM;
-<<<<<<< HEAD
-            inputSettings.minKnotSpacingPPM     = MRSCont.opts.fit.bLineKnotSpace;
-=======
             inputSettings.minKnotSpacingPPM     = MRSCont.opts.fit.bLineKnotSpace;      
->>>>>>> 872e553c
             % If water, extract and apply nonlinear parameters
             [ModelOutput] = fit_waterOspreyParamsToModel(inputData, inputSettings, fitParams);
             MRSCont.overview.all_models.([FitNames{sf} '_' dataPlotNames{sf}]){1,kk}.fit      = ModelOutput.completeFit;
             MRSCont.overview.all_models.([FitNames{sf} '_' dataPlotNames{sf}]){1,kk}.ppm      = ModelOutput.ppm;
             MRSCont.overview.all_models.([FitNames{sf} '_' dataPlotNames{sf}]){1,kk}.data      = ModelOutput.data;
-<<<<<<< HEAD
-            MRSCont.overview.all_models.([FitNames{sf} '_' dataPlotNames{sf}]){1,kk}.res      = ModelOutput.residual;
-=======
->>>>>>> 872e553c
             else
                 % if metabolites, use the metabolite model
                 fitRangePPM = MRSCont.opts.fit.range;
                 basisSet    = MRSCont.fit.resBasisSet.(FitNames{sf}){kk};
-<<<<<<< HEAD
-            end
-        end
-        fitParams   = MRSCont.fit.results.(FitNames{sf}).fitParams{kk};
-        switch MRSCont.opts.fit.method
-            case 'Osprey'
-                ampl        = fitParams.ampl;
-                zeroPhase   = fitParams.ph0;
-                firstPhase  = fitParams.ph1;
-                gaussLB     = fitParams.gaussLB;
-                lorentzLB   = fitParams.lorentzLB;
-                freqShift   = fitParams.freqShift;
-                if strcmp(FitNames{sf}, 'ref') || strcmp(FitNames{sf}, 'w')
-                    % If water, extract and apply nonlinear parameters
-                    x       = [zeroPhase; firstPhase; gaussLB; lorentzLB; freqShift];
-                    [appliedBasisSet] = fit_applynlinwaterOsprey(basisSet, x, fitRangePPM);
-                    fitted      = (appliedBasisSet.specs*ampl);
-                    MRSCont.overview.all_fits.(FitNames{sf}){1,kk}.fit      = fitted .* MRSCont.fit.scale{kk};
-                    temp_spec     = op_freqrange(MRSCont.processed.(FitNames{sf}){1,kk}, fitRangePPM(1), fitRangePPM(end));
-                    MRSCont.overview.all_fits.(FitNames{sf}){1,kk}.ppm      = temp_spec.ppm;
-                else if strcmp(FitNames{sf}, 'conc')
-                        % If concatened metabolites, extract and apply nonlinear
-                        % parameters and shifts
-                        beta_j      = fitParams.beta_j;
-                        spl_pos     = fitParams.spl_pos;
-                        addFreqShift = fitParams.addFreqShift;
-                        x          = [zeroPhase; firstPhase; gaussLB; lorentzLB; freqShift; beta_j; addFreqShift];
-                        [appliedBasisSet, B] = fit_applynlinOspreyMultiplex(basisSet, x, spl_pos, fitRangePPM);
-                        % Convert to complex baseline and scaled basis functions
-                        for mm = 1 : size(B,2)
-                            B_conc = B(:,mm);
-                            temp_appliedBasisSet.specs = appliedBasisSet.specs(:,:,mm);
-                            temp_B      = reshape(B_conc, [length(B_conc)/2, 2]);
-                            complex_B   = (temp_B(:,1) + 1i*temp_B(:,2));
-                            fitted      = (temp_appliedBasisSet.specs*ampl + complex_B);
-                            % Scale
-                            complex_B   = complex_B .* MRSCont.fit.scale{kk};
-                            MRSCont.overview.all_fits.(FitNames{sf}){1,kk}.(['fit' num2str(mm)])      = fitted .* MRSCont.fit.scale{kk};
-                            MRSCont.overview.all_fits.(FitNames{sf}){1,kk}.(['baseline' num2str(mm)])      = real(complex_B);
-                            temp_spec = op_freqrange(MRSCont.processed.A{1,kk}, fitRangePPM(1), fitRangePPM(end));
-                            MRSCont.overview.all_fits.(FitNames{sf}){1,kk}.(['ppm' num2str(mm)])      = temp_spec.ppm;
-                            MRSCont.overview.all_fits.(FitNames{sf}){1,kk}.(['res' num2str(mm)])      = real(temp_spec.specs) - MRSCont.overview.all_fits.(FitNames{sf}){1,kk}.(['fit' num2str(mm)]);
-                        end
-                    else
-                        % If metabolites, extract and apply nonlinear parameters
-                        beta_j      = fitParams.beta_j;
-                        spl_pos     = fitParams.spl_pos;
-                        x          = [zeroPhase; firstPhase; gaussLB; lorentzLB; freqShift; beta_j];
-                        [appliedBasisSet, B] = fit_applynlinOsprey(basisSet, x, spl_pos, fitRangePPM);
-                        % Convert to complex baseline and scaled basis functions
-                        temp_B      = reshape(B, [length(B)/2, 2]);
-                        complex_B   = (temp_B(:,1) + 1i*temp_B(:,2));
-                        fitted      = (appliedBasisSet.specs*ampl + complex_B);
-                        idx_1  = find(strcmp(appliedBasisSet.name,'NAA'));
-                        idx_2  = find(strcmp(appliedBasisSet.name,'NAAG'));
-                        MRSCont.overview.all_fits.(FitNames{sf}){1,kk}.fittNAA  = (ampl(idx_1).*appliedBasisSet.specs(:,idx_1).*MRSCont.fit.scale{kk})+(ampl(idx_2).*appliedBasisSet.specs(:,idx_2).*MRSCont.fit.scale{kk});
-                        idx_1  = find(strcmp(appliedBasisSet.name,'Cr'));
-                        idx_2  = find(strcmp(appliedBasisSet.name,'PCr'));
-                        MRSCont.overview.all_fits.(FitNames{sf}){1,kk}.fittCr  = (ampl(idx_1).*appliedBasisSet.specs(:,idx_1).*MRSCont.fit.scale{kk})+(ampl(idx_2).*appliedBasisSet.specs(:,idx_2).*MRSCont.fit.scale{kk});
-                        % Scale
-                        complex_B   = complex_B .* MRSCont.fit.scale{kk};
-                        MRSCont.overview.all_fits.(FitNames{sf}){1,kk}.fit      = fitted .* MRSCont.fit.scale{kk};
-                        MRSCont.overview.all_fits.(FitNames{sf}){1,kk}.baseline      = real(complex_B);
-                        temp_spec     = op_freqrange(MRSCont.processed.A{1,kk}, fitRangePPM(1), fitRangePPM(end));
-                        MRSCont.overview.all_fits.(FitNames{sf}){1,kk}.ppm      = temp_spec.ppm;
-                        specToPlot  = op_freqrange(MRSCont.processed.A{1,kk}, fitRangePPM(1), fitRangePPM(end));
-                        MRSCont.overview.all_fits.(FitNames{sf}){1,kk}.res      = real(specToPlot.specs) - MRSCont.overview.all_fits.(FitNames{sf}){1,kk}.fit;
-                    end
-=======
                 dataToPlot  = MRSCont.processed.(dataPlotNames{sf}){kk};
                 % Get the fit parameters
                 fitParams   = MRSCont.fit.results.(FitNames{sf}).fitParams{kk};
@@ -305,7 +216,6 @@
                     MRSCont.overview.all_models.([FitNames{sf} '_' dataPlotNames{sf}]){1,kk}.fittNAA  = nan;
                     MRSCont.overview.all_models.([FitNames{sf} '_' dataPlotNames{sf}]){1,kk}.fittCr  = nan;
                     MRSCont.overview.all_models.([FitNames{sf} '_' dataPlotNames{sf}]){1,kk}.data      = nan;
->>>>>>> 872e553c
                 end
             end
         end        
@@ -330,20 +240,12 @@
                         ppmIsInDataRange    = (ppmRangeDataToInt > ppmRangeData(1)) & (ppmRangeDataToInt < ppmRangeData(end));
                     end
                     MRSCont.overview.all_models.([FitNames{sf} '_' dataPlotNames{sf}]){1,kk}.fit      = interp1(ppmRangeDataToInt(ppmIsInDataRange), MRSCont.overview.all_models.([FitNames{sf} '_' dataPlotNames{sf}]){1,kk}.fit(ppmIsInDataRange), ppmRangeData, 'pchip', 'extrap');
-<<<<<<< HEAD
-                    MRSCont.overview.all_models.([FitNames{sf} '_' dataPlotNames{sf}]){1,kk}.res      = interp1(ppmRangeDataToInt(ppmIsInDataRange), MRSCont.overview.all_models.([FitNames{sf} '_' dataPlotNames{sf}]){1,kk}.res(ppmIsInDataRange), ppmRangeData, 'pchip', 'extrap');
-                    MRSCont.overview.all_models.([FitNames{sf} '_' dataPlotNames{sf}]){1,kk}.data      = interp1(ppmRangeDataToInt(ppmIsInDataRange), MRSCont.overview.all_models.([FitNames{sf} '_' dataPlotNames{sf}]){1,kk}.data(ppmIsInDataRange), ppmRangeData, 'pchip', 'extrap');
-=======
->>>>>>> 872e553c
                     if ~strcmp([FitNames{sf} '_' dataPlotNames{sf}], 'ref_ref') || strcmp([FitNames{sf} '_' dataPlotNames{sf}], 'w_w')
                         MRSCont.overview.all_models.([FitNames{sf} '_' dataPlotNames{sf}]){1,kk}.baseline = interp1(ppmRangeDataToInt(ppmIsInDataRange), MRSCont.overview.all_models.([FitNames{sf} '_' dataPlotNames{sf}]){1,kk}.baseline(ppmIsInDataRange), ppmRangeData, 'pchip', 'extrap');
                         MRSCont.overview.all_models.([FitNames{sf} '_' dataPlotNames{sf}]){1,kk}.fittNAA      = interp1(ppmRangeDataToInt(ppmIsInDataRange), MRSCont.overview.all_models.([FitNames{sf} '_' dataPlotNames{sf}]){1,kk}.fittNAA(ppmIsInDataRange), ppmRangeData, 'pchip', 'extrap');
                         MRSCont.overview.all_models.([FitNames{sf} '_' dataPlotNames{sf}]){1,kk}.fittCr      = interp1(ppmRangeDataToInt(ppmIsInDataRange), MRSCont.overview.all_models.([FitNames{sf} '_' dataPlotNames{sf}]){1,kk}.fittCr(ppmIsInDataRange), ppmRangeData, 'pchip', 'extrap');
-<<<<<<< HEAD
-=======
                         MRSCont.overview.all_models.([FitNames{sf} '_' dataPlotNames{sf}]){1,kk}.res      = interp1(ppmRangeDataToInt(ppmIsInDataRange), MRSCont.overview.all_models.([FitNames{sf} '_' dataPlotNames{sf}]){1,kk}.res(ppmIsInDataRange), ppmRangeData, 'pchip', 'extrap');
                         MRSCont.overview.all_models.([FitNames{sf} '_' dataPlotNames{sf}]){1,kk}.data      = interp1(ppmRangeDataToInt(ppmIsInDataRange), MRSCont.overview.all_models.([FitNames{sf} '_' dataPlotNames{sf}]){1,kk}.data(ppmIsInDataRange), ppmRangeData, 'pchip', 'extrap');                   
->>>>>>> 872e553c
                     end
                     MRSCont.overview.all_models.([FitNames{sf} '_' dataPlotNames{sf}]){1,kk}.ppm = ppmRangeData';
         end
@@ -363,40 +265,10 @@
             if MRSCont.flags.hasRef
                 MRSCont.overview.all_data.ref{1,kk}.specs =  MRSCont.overview.all_data.ref{1,kk}.specs/MRSCont.fit.scale{kk};
                 MRSCont.overview.all_models.ref_ref{1,kk}.fit =  MRSCont.overview.all_models.ref_ref{1,kk}.fit/MRSCont.fit.scale{kk};
-<<<<<<< HEAD
-                MRSCont.overview.all_models.ref_ref{1,kk}.res =  MRSCont.overview.all_models.ref_ref{1,kk}.res/MRSCont.fit.scale{kk};
-                MRSCont.overview.all_models.ref_ref{1,kk}.data =  MRSCont.overview.all_models.ref_ref{1,kk}.data/MRSCont.fit.scale{kk};
-=======
->>>>>>> 872e553c
             end
             if MRSCont.flags.hasWater
                 MRSCont.overview.all_data.w{1,kk}.specs =  MRSCont.overview.all_data.w{1,kk}.specs/MRSCont.fit.scale{kk};
                 MRSCont.overview.all_models.w_w{1,kk}.fit =  MRSCont.overview.all_models.w_w{1,kk}.fit/MRSCont.fit.scale{kk};
-<<<<<<< HEAD
-                MRSCont.overview.all_models.ww_{1,kk}.res =  MRSCont.overview.all_models.w_w{1,kk}.res/MRSCont.fit.scale{kk};
-                MRSCont.overview.all_models.w_w{1,kk}.data =  MRSCont.overview.all_models.w_w{1,kk}.data/MRSCont.fit.scale{kk};
-            end
-            idx_1  = find(strcmp(MRSCont.quantify.metabs,'tNAA'));
-            MRSCont.overview.all_data_NAAnormalized.A{1,kk}.specs= MRSCont.overview.all_data_NAAnormalized.A{1,kk}.specs/MRSCont.quantify.amplMets{1,kk}.off(idx_1);
-            MRSCont.overview.all_fits_NAAnormalized.off{1,kk}.fit= MRSCont.overview.all_fits_NAAnormalized.off{1,kk}.fit/MRSCont.quantify.amplMets{1,kk}.off(idx_1);
-            MRSCont.overview.all_fits_NAAnormalized.off{1,kk}.baseline= MRSCont.overview.all_fits_NAAnormalized.off{1,kk}.baseline/MRSCont.quantify.amplMets{1,kk}.off(idx_1);
-            MRSCont.overview.all_fits_NAAnormalized.off{1,kk}.res= MRSCont.overview.all_fits_NAAnormalized.off{1,kk}.res/MRSCont.quantify.amplMets{1,kk}.off(idx_1);
-        end
-        if MRSCont.flags.isMEGA
-            if MRSCont.flags.hasRef
-                MRSCont.overview.all_data.A{1,kk}.specs= MRSCont.overview.all_data.A{1,kk}.specs/MRSCont.fit.results.ref.fitParams{1,kk}.ampl;
-                MRSCont.overview.all_data.B{1,kk}.specs= MRSCont.overview.all_data.B{1,kk}.specs/MRSCont.fit.results.ref.fitParams{1,kk}.ampl;
-                MRSCont.overview.all_data.diff1{1,kk}.specs= MRSCont.overview.all_data.diff1{1,kk}.specs/MRSCont.fit.results.ref.fitParams{1,kk}.ampl;
-                MRSCont.overview.all_data.sum{1,kk}.specs= MRSCont.overview.all_data.sum{1,kk}.specs/MRSCont.fit.results.ref.fitParams{1,kk}.ampl;
-                MRSCont.overview.all_data.ref{1,kk}.specs =  MRSCont.overview.all_data.ref{1,kk}.specs/MRSCont.fit.results.ref.fitParams{1,kk}.ampl;
-                if isfield(MRSCont.overview.all_fits, 'conc')
-                    MRSCont.overview.all_fits.conc{1,kk}.fit1= MRSCont.overview.all_fits.conc{1,kk}.fit1/MRSCont.fit.results.ref.fitParams{1,kk}.ampl;
-                    MRSCont.overview.all_fits.conc{1,kk}.fit2= MRSCont.overview.all_fits.conc{1,kk}.fit2/MRSCont.fit.results.ref.fitParams{1,kk}.ampl;
-                    MRSCont.overview.all_fits.conc{1,kk}.baseline1= MRSCont.overview.all_fits.conc{1,kk}.baseline1/MRSCont.fit.results.ref.fitParams{1,kk}.ampl;
-                    MRSCont.overview.all_fits.conc{1,kk}.baseline2= MRSCont.overview.all_fits.conc{1,kk}.baseline2/MRSCont.fit.results.ref.fitParams{1,kk}.ampl;
-                    MRSCont.overview.all_fits.conc{1,kk}.res1= MRSCont.overview.all_fits.conc{1,kk}.res1/MRSCont.fit.results.ref.fitParams{1,kk}.ampl;
-                    MRSCont.overview.all_fits.conc{1,kk}.res2= MRSCont.overview.all_fits.conc{1,kk}.res2/MRSCont.fit.results.ref.fitParams{1,kk}.ampl;
-=======
             end
         end
         if MRSCont.flags.isMEGA
@@ -414,7 +286,6 @@
                     MRSCont.overview.all_models.conc_sum{1,kk}.res= MRSCont.overview.all_models.conc_sum{1,kk}.res/MRSCont.fit.scale{kk};
                     MRSCont.overview.all_models.conc_diff1{1,kk}.data= MRSCont.overview.all_models.conc_diff1{1,kk}.data/MRSCont.fit.scale{kk};
                     MRSCont.overview.all_models.conc_sum{1,kk}.data= MRSCont.overview.all_models.conc_sum{1,kk}.data/MRSCont.fit.scale{kk};
->>>>>>> 872e553c
                 else
                     MRSCont.overview.all_models.off_A{1,kk}.fit= MRSCont.overview.all_models.off_A{1,kk}.fit/MRSCont.fit.scale{kk};
                     MRSCont.overview.all_models.diff1_diff1{1,kk}.fit= MRSCont.overview.all_models.diff1_diff1{1,kk}.fit/MRSCont.fit.scale{kk};
@@ -423,87 +294,6 @@
                     MRSCont.overview.all_models.off_A{1,kk}.res= MRSCont.overview.all_models.off_A{1,kk}.res/MRSCont.fit.scale{kk};
                     MRSCont.overview.all_models.diff1_diff1{1,kk}.res= MRSCont.overview.all_models.diff1_diff1{1,kk}.res/MRSCont.fit.scale{kk};
                     MRSCont.overview.all_models.off_A{1,kk}.data= MRSCont.overview.all_models.off_A{1,kk}.data/MRSCont.fit.scale{kk};
-<<<<<<< HEAD
-                    MRSCont.overview.all_models.diff1_diff1{1,kk}.data= MRSCont.overview.all_models.diff1_diff1{1,kk}.data/MRSCont.fit.scale{kk};
-                end
-                if MRSCont.flags.hasRef
-                    MRSCont.overview.all_data.ref{1,kk}.specs =  MRSCont.overview.all_data.ref{1,kk}.specs/MRSCont.fit.scale{kk};
-                    MRSCont.overview.all_models.ref_ref{1,kk}.fit =  MRSCont.overview.all_models.ref_ref{1,kk}.fit/MRSCont.fit.scale{kk};
-                    MRSCont.overview.all_models.ref_ref{1,kk}.res =  MRSCont.overview.all_models.ref_ref{1,kk}.res/MRSCont.fit.scale{kk};
-                    MRSCont.overview.all_models.ref_ref{1,kk}.data =  MRSCont.overview.all_models.ref_ref{1,kk}.data/MRSCont.fit.scale{kk};
-                end
-                MRSCont.overview.all_fits.ref{1,kk}.fit =  MRSCont.overview.all_fits.ref{1,kk}.fit/MRSCont.fit.results.ref.fitParams{1,kk}.ampl;
-            else
-                if MRSCont.flags.hasWater
-                    MRSCont.overview.all_data.w{1,kk}.specs =  MRSCont.overview.all_data.w{1,kk}.specs/MRSCont.fit.scale{kk};
-                    MRSCont.overview.all_models.w_w{1,kk}.fit =  MRSCont.overview.all_models.w_w{1,kk}.fit/MRSCont.fit.scale{kk};
-                    MRSCont.overview.all_models.w_w{1,kk}.res =  MRSCont.overview.all_models.w_w{1,kk}.res/MRSCont.fit.scale{kk};
-                    MRSCont.overview.all_models.w_w{1,kk}.data =  MRSCont.overview.all_models.w_w{1,kk}.data/MRSCont.fit.scale{kk};
-                end
-            end
-            if isfield(MRSCont.overview.all_fits, 'conc')
-                idx_1  = find(strcmp(MRSCont.quantify.metabs,'tNAA'));
-                MRSCont.overview.all_data_NAAnormalized.A{1,kk}.specs= MRSCont.overview.all_data_NAAnormalized.A{1,kk}.specs/MRSCont.quantify.amplMets{1,kk}.conc(idx_1);
-                MRSCont.overview.all_data_NAAnormalized.B{1,kk}.specs= MRSCont.overview.all_data_NAAnormalized.B{1,kk}.specs/MRSCont.quantify.amplMets{1,kk}.conc(idx_1);
-                MRSCont.overview.all_data_NAAnormalized.diff1{1,kk}.specs= MRSCont.overview.all_data_NAAnormalized.diff1{1,kk}.specs/MRSCont.quantify.amplMets{1,kk}.conc(idx_1);
-                MRSCont.overview.all_data_NAAnormalized.sum{1,kk}.specs= MRSCont.overview.all_data_NAAnormalized.sum{1,kk}.specs/MRSCont.quantify.amplMets{1,kk}.conc(idx_1);
-                MRSCont.overview.all_fits_NAAnormalized.conc{1,kk}.fit1= MRSCont.overview.all_fits_NAAnormalized.conc{1,kk}.fit1/MRSCont.quantify.amplMets{1,kk}.conc(idx_1);
-                MRSCont.overview.all_fits_NAAnormalized.conc{1,kk}.fit2= MRSCont.overview.all_fits_NAAnormalized.conc{1,kk}.fit2/MRSCont.quantify.amplMets{1,kk}.conc(idx_1);
-                MRSCont.overview.all_fits_NAAnormalized.conc{1,kk}.baseline1= MRSCont.overview.all_fits_NAAnormalized.conc{1,kk}.baseline1/MRSCont.quantify.amplMets{1,kk}.conc(idx_1);
-                MRSCont.overview.all_fits_NAAnormalized.conc{1,kk}.baseline2= MRSCont.overview.all_fits_NAAnormalized.conc{1,kk}.baseline2/MRSCont.quantify.amplMets{1,kk}.conc(idx_1);
-                MRSCont.overview.all_fits_NAAnormalized.conc{1,kk}.res1= MRSCont.overview.all_fits_NAAnormalized.conc{1,kk}.res1/MRSCont.quantify.amplMets{1,kk}.conc(idx_1);
-                MRSCont.overview.all_fits_NAAnormalized.conc{1,kk}.res2= MRSCont.overview.all_fits_NAAnormalized.conc{1,kk}.res2/MRSCont.quantify.amplMets{1,kk}.conc(idx_1);
-            else
-                idx_1  = find(strcmp(MRSCont.quantify.metabs,'tNAA'));
-                MRSCont.overview.all_data_NAAnormalized.A{1,kk}.specs= MRSCont.overview.all_data_NAAnormalized.A{1,kk}.specs/MRSCont.quantify.amplMets{1,kk}.off(idx_1);
-                MRSCont.overview.all_data_NAAnormalized.B{1,kk}.specs= MRSCont.overview.all_data_NAAnormalized.B{1,kk}.specs/MRSCont.quantify.amplMets{1,kk}.off(idx_1);
-                MRSCont.overview.all_data_NAAnormalized.diff1{1,kk}.specs= MRSCont.overview.all_data_NAAnormalized.diff1{1,kk}.specs/MRSCont.quantify.amplMets{1,kk}.off(idx_1);
-                MRSCont.overview.all_data_NAAnormalized.sum{1,kk}.specs= MRSCont.overview.all_data_NAAnormalized.sum{1,kk}.specs/MRSCont.quantify.amplMets{1,kk}.off(idx_1);
-                MRSCont.overview.all_fits_NAAnormalized.off{1,kk}.fit= MRSCont.overview.all_fits_NAAnormalized.off{1,kk}.fit/MRSCont.quantify.amplMets{1,kk}.off(idx_1);
-                MRSCont.overview.all_fits_NAAnormalized.diff1{1,kk}.fit= MRSCont.overview.all_fits_NAAnormalized.diff1{1,kk}.fit/MRSCont.quantify.amplMets{1,kk}.off(idx_1);
-                MRSCont.overview.all_fits_NAAnormalized.off{1,kk}.baseline= MRSCont.overview.all_fits_NAAnormalized.off{1,kk}.baseline/MRSCont.quantify.amplMets{1,kk}.off(idx_1);
-                MRSCont.overview.all_fits_NAAnormalized.diff1{1,kk}.baseline= MRSCont.overview.all_fits_NAAnormalized.diff1{1,kk}.baseline/MRSCont.quantify.amplMets{1,kk}.off(idx_1);
-                MRSCont.overview.all_fits_NAAnormalized.off{1,kk}.res= MRSCont.overview.all_fits_NAAnormalized.off{1,kk}.res/MRSCont.quantify.amplMets{1,kk}.off(idx_1);
-                MRSCont.overview.all_fits_NAAnormalized.diff1{1,kk}.res= MRSCont.overview.all_fits_NAAnormalized.diff1{1,kk}.res/MRSCont.quantify.amplMets{1,kk}.off(idx_1);
-            end
-        end
-        if MRSCont.flags.isHERMES
-            if MRSCont.flags.hasRef
-                MRSCont.overview.all_data.A{1,kk}.specs= MRSCont.overview.all_data.A{1,kk}.specs/MRSCont.fit.results.ref.fitParams{1,kk}.ampl;
-                MRSCont.overview.all_data.B{1,kk}.specs= MRSCont.overview.all_data.B{1,kk}.specs/MRSCont.fit.results.ref.fitParams{1,kk}.ampl;
-                MRSCont.overview.all_data.C{1,kk}.specs= MRSCont.overview.all_data.C{1,kk}.specs/MRSCont.fit.results.ref.fitParams{1,kk}.ampl;
-                MRSCont.overview.all_data.D{1,kk}.specs= MRSCont.overview.all_data.D{1,kk}.specs/MRSCont.fit.results.ref.fitParams{1,kk}.ampl;
-                MRSCont.overview.all_data.ref{1,kk}.specs =  MRSCont.overview.all_data.ref{1,kk}.specs/MRSCont.fit.results.ref.fitParams{1,kk}.ampl;
-                if isfield(MRSCont.overview.all_fits, 'conc')
-                    MRSCont.overview.all_fits.conc{1,kk}.fit1= MRSCont.overview.all_fits.conc{1,kk}.fit1/MRSCont.fit.results.ref.fitParams{1,kk}.ampl;
-                    MRSCont.overview.all_fits.conc{1,kk}.fit2= MRSCont.overview.all_fits.conc{1,kk}.fit2/MRSCont.fit.results.ref.fitParams{1,kk}.ampl;
-                    MRSCont.overview.all_fits.conc{1,kk}.fit3= MRSCont.overview.all_fits.conc{1,kk}.fit3/MRSCont.fit.results.ref.fitParams{1,kk}.ampl;
-                    MRSCont.overview.all_fits.conc{1,kk}.baseline1= MRSCont.overview.all_fits.conc{1,kk}.baseline1/MRSCont.fit.results.ref.fitParams{1,kk}.ampl;
-                    MRSCont.overview.all_fits.conc{1,kk}.baseline2= MRSCont.overview.all_fits.conc{1,kk}.baseline2/MRSCont.fit.results.ref.fitParams{1,kk}.ampl;
-                    MRSCont.overview.all_fits.conc{1,kk}.baseline3= MRSCont.overview.all_fits.conc{1,kk}.baseline3/MRSCont.fit.results.ref.fitParams{1,kk}.ampl;
-                else
-                    MRSCont.overview.all_fits.diff1{1,kk}.fit= MRSCont.overview.all_fits.diff1{1,kk}.fit/MRSCont.fit.results.ref.fitParams{1,kk}.ampl;
-                    MRSCont.overview.all_fits.diff2{1,kk}.fit= MRSCont.overview.all_fits.diff2{1,kk}.fit/MRSCont.fit.results.ref.fitParams{1,kk}.ampl;
-                    MRSCont.overview.all_fits.sum{1,kk}.fit= MRSCont.overview.all_fits.sum{1,kk}.fit/MRSCont.fit.results.ref.fitParams{1,kk}.ampl;
-                    MRSCont.overview.all_fits.diff1{1,kk}.baseline= MRSCont.overview.all_fits.diff1{1,kk}.baseline/MRSCont.fit.results.ref.fitParams{1,kk}.ampl;
-                    MRSCont.overview.all_fits.diff2{1,kk}.baseline= MRSCont.overview.all_fits.diff2{1,kk}.baseline/MRSCont.fit.results.ref.fitParams{1,kk}.ampl;
-                    MRSCont.overview.all_fits.sum{1,kk}.baseline= MRSCont.overview.all_fits.sum{1,kk}.baseline/MRSCont.fit.results.ref.fitParams{1,kk}.ampl;
-                end
-                if MRSCont.flags.hasRef
-                    MRSCont.overview.all_data.ref{1,kk}.specs =  MRSCont.overview.all_data.ref{1,kk}.specs/MRSCont.fit.scale{kk};
-                    MRSCont.overview.all_models.ref_ref{1,kk}.fit =  MRSCont.overview.all_models.ref_ref{1,kk}.fit/MRSCont.fit.scale{kk};
-                    MRSCont.overview.all_models.ref_ref{1,kk}.res =  MRSCont.overview.all_models.ref_ref{1,kk}.res/MRSCont.fit.scale{kk};
-                    MRSCont.overview.all_models.ref_ref{1,kk}.data =  MRSCont.overview.all_models.ref_ref{1,kk}.data/MRSCont.fit.scale{kk};
-                end
-                MRSCont.overview.all_fits.ref{1,kk}.fit =  MRSCont.overview.all_fits.ref{1,kk}.fit/MRSCont.fit.results.ref.fitParams{1,kk}.ampl;
-            else
-                if MRSCont.flags.hasWater
-                    MRSCont.overview.all_data.w{1,kk}.specs =  MRSCont.overview.all_data.w{1,kk}.specs/MRSCont.fit.scale{kk};
-                    MRSCont.overview.all_models.w_w{1,kk}.fit =  MRSCont.overview.all_models.w_w{1,kk}.fit/MRSCont.fit.scale{kk};
-                    MRSCont.overview.all_models.w_w{1,kk}.data =  MRSCont.overview.all_models.w_w{1,kk}.res/MRSCont.fit.scale{kk};
-                    MRSCont.overview.all_models.w_w{1,kk}.res =  MRSCont.overview.all_models.w_w{1,kk}.data/MRSCont.fit.scale{kk};
-                end
-=======
                     MRSCont.overview.all_models.diff1_diff1{1,kk}.data= MRSCont.overview.all_models.diff1_diff1{1,kk}.data/MRSCont.fit.scale{kk};                     
                 end
                 if MRSCont.flags.hasRef
@@ -544,7 +334,6 @@
                     MRSCont.overview.all_data.w{1,kk}.specs =  MRSCont.overview.all_data.w{1,kk}.specs/MRSCont.fit.scale{kk};
                     MRSCont.overview.all_models.w_w{1,kk}.fit =  MRSCont.overview.all_models.w_w{1,kk}.fit/MRSCont.fit.scale{kk};
                 end            
->>>>>>> 872e553c
         end
         
     else
@@ -607,17 +396,10 @@
             tempSubdata = tempSubSpec;
             for kk = 1 : length(MRSCont.overview.(['sort_fit_g' num2str(g)]).([FitNames{sf} '_' dataPlotNames{sf}]))
               tempSubSpec(kk,:) = MRSCont.overview.(['sort_fit_g' num2str(g)]).([FitNames{sf} '_' dataPlotNames{sf}]){1,kk}.fit;
-<<<<<<< HEAD
-              tempSubRes(kk,:) = MRSCont.overview.(['sort_fit_g' num2str(g)]).([FitNames{sf} '_' dataPlotNames{sf}]){1,kk}.res;
-              tempSubdata(kk,:) = MRSCont.overview.(['sort_fit_g' num2str(g)]).([FitNames{sf} '_' dataPlotNames{sf}]){1,kk}.data;
-              if ~(strcmp([FitNames{sf} '_' dataPlotNames{sf}], 'ref_ref') || strcmp([FitNames{sf} '_' dataPlotNames{sf}], 'w_w'))
-                tempSubBaseline(kk,:) = MRSCont.overview.(['sort_fit_g' num2str(g)]).([FitNames{sf} '_' dataPlotNames{sf}]){1,kk}.baseline;
-=======
               if ~(strcmp([FitNames{sf} '_' dataPlotNames{sf}], 'ref_ref') || strcmp([FitNames{sf} '_' dataPlotNames{sf}], 'w_w'))
                 tempSubBaseline(kk,:) = MRSCont.overview.(['sort_fit_g' num2str(g)]).([FitNames{sf} '_' dataPlotNames{sf}]){1,kk}.baseline;
                 tempSubRes(kk,:) = MRSCont.overview.(['sort_fit_g' num2str(g)]).([FitNames{sf} '_' dataPlotNames{sf}]){1,kk}.res;
                 tempSubdata(kk,:) = MRSCont.overview.(['sort_fit_g' num2str(g)]).([FitNames{sf} '_' dataPlotNames{sf}]){1,kk}.data;
->>>>>>> 872e553c
               end
             end
             MRSCont.overview.(['sort_fit_g' num2str(g)]).(['mean_' [FitNames{sf} '_' dataPlotNames{sf}]]) = nanmean(real(tempSubSpec),1);
@@ -625,74 +407,15 @@
             if ~(strcmp([FitNames{sf} '_' dataPlotNames{sf}], 'ref_ref') || strcmp([FitNames{sf} '_' dataPlotNames{sf}], 'w_w'))
                 MRSCont.overview.(['sort_fit_g' num2str(g)]).(['mean_baseline_' [FitNames{sf} '_' dataPlotNames{sf}]]) = nanmean(real(tempSubBaseline),1);
                 MRSCont.overview.(['sort_fit_g' num2str(g)]).(['sd_baseline_' [FitNames{sf} '_' dataPlotNames{sf}]]) = nanstd(real(tempSubBaseline),1);
-<<<<<<< HEAD
-            end
-            MRSCont.overview.(['sort_fit_g' num2str(g)]).(['mean_res_' [FitNames{sf} '_' dataPlotNames{sf}]]) = nanmean(real(tempSubRes),1);
-            MRSCont.overview.(['sort_fit_g' num2str(g)]).(['sd_res_' [FitNames{sf} '_' dataPlotNames{sf}]]) = nanstd(real(tempSubRes),1);
-            MRSCont.overview.(['sort_fit_g' num2str(g)]).(['mean_data_' [FitNames{sf} '_' dataPlotNames{sf}]]) = nanmean(real(tempSubdata),1);
-            MRSCont.overview.(['sort_fit_g' num2str(g)]).(['sd_data_' [FitNames{sf} '_' dataPlotNames{sf}]]) = nanstd(real(tempSubdata),1);
-=======
                 MRSCont.overview.(['sort_fit_g' num2str(g)]).(['mean_res_' [FitNames{sf} '_' dataPlotNames{sf}]]) = nanmean(real(tempSubRes),1);
                 MRSCont.overview.(['sort_fit_g' num2str(g)]).(['sd_res_' [FitNames{sf} '_' dataPlotNames{sf}]]) = nanstd(real(tempSubRes),1);
                 MRSCont.overview.(['sort_fit_g' num2str(g)]).(['mean_data_' [FitNames{sf} '_' dataPlotNames{sf}]]) = nanmean(real(tempSubdata),1);
                 MRSCont.overview.(['sort_fit_g' num2str(g)]).(['sd_data_' [FitNames{sf} '_' dataPlotNames{sf}]]) = nanstd(real(tempSubdata),1);                 
             end
->>>>>>> 872e553c
             MRSCont.overview.(['ppm_fit_' [FitNames{sf} '_' dataPlotNames{sf}]]) = MRSCont.overview.all_models.([FitNames{sf} '_' dataPlotNames{sf}]){1,1}.ppm;
     end
 end
 
-<<<<<<< HEAD
-for sf = 1 : NoFit
-    for g = 1 : MRSCont.overview.NoGroups
-        if ~strcmp(FitNames{sf},'conc')
-            tempSubSpec = zeros(length(MRSCont.overview.(['sort_fit_g' num2str(g) '_NAAnormalized']).(FitNames{sf}){1}),length(MRSCont.overview.(['sort_fit_g' num2str(g) '_NAAnormalized']).(FitNames{sf}){1}.ppm));
-            tempSubBaseline = tempSubSpec;
-            tempSubRes = tempSubSpec;
-            for kk = 1 : length(MRSCont.overview.(['sort_fit_g' num2str(g) '_NAAnormalized']).(FitNames{sf}))
-              tempSubSpec(kk,:) = MRSCont.overview.(['sort_fit_g' num2str(g) '_NAAnormalized']).(FitNames{sf}){1,kk}.fit;
-              if ~(strcmp(FitNames{sf}, 'ref') || strcmp(FitNames{sf}, 'w'))
-                tempSubBaseline(kk,:) = MRSCont.overview.(['sort_fit_g' num2str(g) '_NAAnormalized']).(FitNames{sf}){1,kk}.baseline;
-                tempSubRes(kk,:) = MRSCont.overview.(['sort_fit_g' num2str(g) '_NAAnormalized']).(FitNames{sf}){1,kk}.res;
-              end
-            end
-            MRSCont.overview.(['sort_fit_g' num2str(g) '_NAAnormalized']).(['mean_' FitNames{sf}]) = mean(real(tempSubSpec),1);
-            MRSCont.overview.(['sort_fit_g' num2str(g) '_NAAnormalized']).(['sd_' FitNames{sf}]) = std(real(tempSubSpec),1);
-            if ~(strcmp(FitNames{sf}, 'ref') || strcmp(FitNames{sf}, 'w'))
-                MRSCont.overview.(['sort_fit_g' num2str(g) '_NAAnormalized']).(['mean_baseline_' FitNames{sf}]) = mean(real(tempSubBaseline),1);
-                MRSCont.overview.(['sort_fit_g' num2str(g) '_NAAnormalized']).(['sd_baseline_' FitNames{sf}]) = std(real(tempSubBaseline),1);
-                MRSCont.overview.(['sort_fit_g' num2str(g) '_NAAnormalized']).(['mean_res_' FitNames{sf}]) = mean(real(tempSubRes),1);
-                MRSCont.overview.(['sort_fit_g' num2str(g) '_NAAnormalized']).(['sd_res_' FitNames{sf}]) = std(real(tempSubRes),1);
-            end
-            MRSCont.overview.(['ppm_fit_' FitNames{sf}]) = MRSCont.overview.all_fits.(FitNames{sf}){1,1}.ppm;
-        else
-            for mm = 1 : length(fields(MRSCont.overview.(['sort_fit_g' num2str(g) '_NAAnormalized']).(FitNames{sf}){1}))/3
-                tempSubSpec = zeros(length(MRSCont.overview.(['sort_fit_g' num2str(g) '_NAAnormalized']).(FitNames{sf}){1}),length(MRSCont.overview.(['sort_fit_g' num2str(g) '_NAAnormalized']).(FitNames{sf}){1}.ppm1));
-                tempSubBaseline = tempSubSpec;
-                tempSubRes = tempSubSpec;
-                for kk = 1 : length(MRSCont.overview.(['sort_fit_g' num2str(g) '_NAAnormalized']).(FitNames{sf}))
-                  tempSubSpec(kk,:) = MRSCont.overview.(['sort_fit_g' num2str(g) '_NAAnormalized']).(FitNames{sf}){1,kk}.(['fit' num2str(mm)]);
-                  if ~(strcmp(FitNames{sf}, 'ref') || strcmp(FitNames{sf}, 'w'))
-                    tempSubBaseline(kk,:) = MRSCont.overview.(['sort_fit_g' num2str(g) '_NAAnormalized']).(FitNames{sf}){1,kk}.(['baseline' num2str(mm)]);
-                    tempSubRes(kk,:) = MRSCont.overview.(['sort_fit_g' num2str(g) '_NAAnormalized']).(FitNames{sf}){1,kk}.(['res' num2str(mm)]);
-                  end
-                end
-                MRSCont.overview.(['sort_fit_g' num2str(g) '_NAAnormalized']).(['mean_' FitNames{sf} '_fit' num2str(mm)]) = mean(real(tempSubSpec),1);
-                MRSCont.overview.(['sort_fit_g' num2str(g) '_NAAnormalized']).(['sd_' FitNames{sf} '_fit' num2str(mm)]) = std(real(tempSubSpec),1);
-                if ~(strcmp(FitNames{sf}, 'ref') || strcmp(FitNames{sf}, 'w'))
-                    MRSCont.overview.(['sort_fit_g' num2str(g) '_NAAnormalized']).(['mean_' FitNames{sf} '_baseline_' num2str(mm)]) = mean(real(tempSubBaseline),1);
-                    MRSCont.overview.(['sort_fit_g' num2str(g) '_NAAnormalized']).(['sd_' FitNames{sf} '_baseline_' num2str(mm)]) = std(real(tempSubBaseline),1);
-                    MRSCont.overview.(['sort_fit_g' num2str(g) '_NAAnormalized']).(['mean_' FitNames{sf} '_res_' num2str(mm)]) = mean(real(tempSubRes),1);
-                    MRSCont.overview.(['sort_fit_g' num2str(g) '_NAAnormalized']).(['sd_' FitNames{sf} '_res_' num2str(mm)]) = std(real(tempSubRes),1);
-                end
-            end
-            MRSCont.overview.(['ppm_fit_' FitNames{sf}]) = MRSCont.overview.all_fits.(FitNames{sf}){1,1}.ppm1;
-        end
-    end
-
-end
-=======
->>>>>>> 872e553c
 %%% 6. READ CORRELATION DATA INTO THE STRUCT %%%
 if MRSCont.flags.hasStatfile
     cor = 1;
