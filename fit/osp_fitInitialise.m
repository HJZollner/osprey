--- conflicted
+++ resolved
@@ -43,21 +43,8 @@
     if contains(seq,'gaba_par') || contains(seq,'gaba par')
         seq = 'press';
     end
-<<<<<<< HEAD
     if contains(seq,'press')
         seq = 'press';
-=======
-elseif MRSCont.flags.isHERMES
-    editTarget1 = lower(MRSCont.opts.editTarget{1}); 
-    editTarget2 = lower(MRSCont.opts.editTarget{2}); 
-    switch MRSCont.vendor
-        case 'Philips'
-            MRSCont.opts.fit.basisSetFile        = which(['fit/basissets/' Bo '/siemens/hermes/' editTarget1 editTarget2 '/basis_siemens_hermes.mat']);
-        case 'GE'
-            MRSCont.opts.fit.basisSetFile        = which(['fit/basissets/' Bo '/siemens/hermes/' editTarget1 editTarget2 '/basis_siemens_hermes.mat']);
-        case 'Siemens'
-            MRSCont.opts.fit.basisSetFile        = which(['fit/basissets/' Bo '/siemens/hermes/' editTarget1 editTarget2 '/basis_siemens_hermes.mat']);
->>>>>>> 51fb5930
     end
     if contains(seq,'slaser')
         seq = 'slaser';
@@ -87,14 +74,16 @@
                 MRSCont.opts.fit.basisSetFile        = which(['fit/basissets/' Bo '/siemens/mega/' seq '/' editTarget te '/basis_siemens_megapress_' editTarget te '.mat']);
         end
     elseif MRSCont.flags.isHERMES
+        editTarget1 = lower(MRSCont.opts.editTarget{1}); 
+        editTarget2 = lower(MRSCont.opts.editTarget{2}); 
         switch MRSCont.vendor
             case 'Philips'
-                MRSCont.opts.fit.basisSetFile        = which(['fit/basissets/' Bo '/siemens/hermes/basis_siemens_hermes.mat']);
+                MRSCont.opts.fit.basisSetFile        = which(['fit/basissets/' Bo '/siemens/hermes/' editTarget1 editTarget2 '/basis_siemens_hermes.mat']);
             case 'GE'
-                MRSCont.opts.fit.basisSetFile        = which(['fit/basissets/' Bo '/siemens/hermes/basis_siemens_hermes.mat']);
+                MRSCont.opts.fit.basisSetFile        = which(['fit/basissets/' Bo '/siemens/hermes/' editTarget1 editTarget2 '/basis_siemens_hermes.mat']);
             case 'Siemens'
-                MRSCont.opts.fit.basisSetFile        = which(['fit/basissets/' Bo '/siemens/hermes/basis_siemens_hermes.mat']);
-        end
+                MRSCont.opts.fit.basisSetFile        = which(['fit/basissets/' Bo '/siemens/hermes/' editTarget1 editTarget2 '/basis_siemens_hermes.mat']);
+            end
     elseif MRSCont.flags.isHERCULES
         switch MRSCont.vendor
             case 'Philips'
