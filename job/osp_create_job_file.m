function jobm = osp_create_job_file(app)
%%  osp_create_job_file
%   This function creates an Osprey jobFile based onn the entries made in the GUI.
%
%   AUTHOR:
%       Dr. Peter Van Schuerbeek (UZ Brussel (VUB), 2020-09-03)
%
%   CREDITS:
%       The inital code is was created and kindly shared by Dr. Peter Van
%       Schuerbeek. We adapted this version based on his contribution.
%
%   HISTORY:
%       2020-09-03: First version of the code.
% Properties that correspond to app components

outputFolder = app.OutputFolderEditField.Value;

if isempty(outputFolder)
    outputFolder = cd;
end

JobName = app.JobNameEditField.Value;

if isempty(JobName)
    JobName = 'jobGUIcreated';
end

mfile = fullfile(outputFolder,[JobName '.m']);

fid = fopen(mfile,'w');
fprintf(fid,'%s','%%% 0. CREDITS %%%');
fprintf(fid,'\n%s','% This is a GUI generated Osprey jobFile. The code was kindly shared by Dr. Peter Van Schuerbeek (UZ Brussel)');
fprintf(fid,'\n%s','');
fprintf(fid,'\n%s','%%% 1. SPECIFY SEQUENCE INFORMATION %%%');
fprintf(fid,'\n%s',['seqType = ''' app.SequenceTypeDropDown.Value ''';']);
if strcmp(app.EditingTargetsDropDown.Value, 'GABA, GSH')
<<<<<<< HEAD
     fprintf(fid,'\n%s',['editTarget = {''GABA'', ''GSH''};']);
else
     fprintf(fid,'\n%s',['editTarget = {''GABA'', ''GSH'', ''EtOH''};']);
=======
    fprintf(fid,'\n%s',['editTarget = {''GABA'', ''GSH''};']);
else
    fprintf(fid,'\n%s',['editTarget = {''GABA'', ''GSH'', ''EtOH''};']);
>>>>>>> 6b6ef5da
end
fprintf(fid,'\n%s','');

fprintf(fid,'\n%s','%%% 2. SPECIFY DATA HANDLING AND MODELING OPTIONS %%%');
fprintf(fid,'\n%s',['opts.saveLCM = ' num2str(app.SaveLCMCheckBox.Value) ';']);
fprintf(fid,'\n%s',['opts.savejMRUI = ' num2str(app.SaveJMRUICheckBox.Value) ';']);
fprintf(fid,'\n%s',['opts.saveVendor = ' num2str(app.SaveVendorCheckBox.Value) ';']);
fprintf(fid,'\n%s',['opts.protocol = ''' app.MRSProtocolDropDown.Value ''';']);

switch lower(app.SpectralregistrationDropDown.Value)
    case 'robust'
        fprintf(fid,'\n%s',['opts.SpecReg = ''RobSpecReg'';']);
    case 'restricted'
        fprintf(fid,'\n%s',['opts.SpecReg = ''RestrSpecReg'';']);
    case 'none'
        fprintf(fid,'\n%s',['opts.SpecReg = ''none'';']);
end

fprintf(fid,'\n%s',['opts.denoising = ''' app.DenoisingDropDown.Value ''';']);

fprintf(fid,'\n%s',['opts.fit.method = ''' app.FittingAlgorithmDropDown.Value ''';']);

switch app.IncludedMetabolitesDropDown.Value 
    case 'custom'
        fprintf(fid,'\n%s','opts.fit.includeMetabs = {');
        if app.AlaCheckBox.Value, fprintf(fid,'%s',' ''Ala'''); end
        if app.AscCheckBox.Value, fprintf(fid,'%s',' ''Asc'''); end
        if app.AspCheckBox.Value, fprintf(fid,'%s',' ''Asp'''); end
        if app.bHBCheckBox.Value, fprintf(fid,'%s',' ''bHB'''); end
        if app.bHGCheckBox.Value, fprintf(fid,'%s',' ''bHG'''); end
        if app.CitCheckBox.Value, fprintf(fid,'%s',' ''Cit'''); end
        if app.CrCheckBox.Value, fprintf(fid,'%s',' ''Cr'''); end
        if app.CrCH2CheckBox.Value, fprintf(fid,'%s',' ''CrCH2'''); end
        if app.EtOHCheckBox.Value, fprintf(fid,'%s',' ''EtOH'''); end
        if app.GABACheckBox.Value, fprintf(fid,'%s',' ''GABA'''); end
        if app.GPCCheckBox.Value, fprintf(fid,'%s',' ''GPC'''); end
        if app.GSHCheckBox.Value, fprintf(fid,'%s',' ''GSH'''); end
        if app.GlcCheckBox.Value, fprintf(fid,'%s',' ''Glc'''); end
        if app.GlnCheckBox.Value, fprintf(fid,'%s',' ''Gln'''); end
        if app.GluCheckBox.Value, fprintf(fid,'%s',' ''Glu'''); end
        if app.GlyCheckBox.Value, fprintf(fid,'%s',' ''Gly'''); end
        if app.H2OCheckBox.Value, fprintf(fid,'%s',' ''H2O'''); end
        if app.InsCheckBox.Value, fprintf(fid,'%s',' ''Ins'''); end
        if app.LacCheckBox.Value, fprintf(fid,'%s',' ''Lac'''); end
        if app.NAACheckBox.Value, fprintf(fid,'%s',' ''NAA'''); end
        if app.NAAGCheckBox.Value, fprintf(fid,'%s',' ''NAAG'''); end
        if app.PChCheckBox.Value, fprintf(fid,'%s',' ''PCh'''); end
        if app.PCrCheckBox.Value, fprintf(fid,'%s',' ''PCr'''); end
        if app.PECheckBox.Value, fprintf(fid,'%s',' ''PE'''); end
        if app.PhenylCheckBox.Value, fprintf(fid,'%s',' ''Phenyl'''); end
        if app.ScylloCheckBox.Value, fprintf(fid,'%s',' ''Scyllo'''); end
        if app.SerCheckBox.Value, fprintf(fid,'%s',' ''Ser'''); end
        if app.TauCheckBox.Value, fprintf(fid,'%s',' ''Tau'''); end
        if app.TyrosCheckBox.Value, fprintf(fid,'%s',' ''Tyros'''); end
        if app.MM09CheckBox.Value, fprintf(fid,'%s',' ''MM09'''); end
        if app.MM12CheckBox.Value, fprintf(fid,'%s',' ''MM12'''); end
        if app.MM14CheckBox.Value, fprintf(fid,'%s',' ''MM14'''); end
        if app.MM17CheckBox.Value, fprintf(fid,'%s',' ''MM17'''); end
        if app.MM20CheckBox.Value, fprintf(fid,'%s',' ''MM20'''); end
        if app.Lip09CheckBox.Value, fprintf(fid,'%s',' ''Lip09'''); end
        if app.Lip13CheckBox.Value, fprintf(fid,'%s',' ''Lip13'''); end
        if app.Lip20CheckBox.Value, fprintf(fid,'%s',' ''Lip20'''); end
        fprintf(fid,'%s','};');
    
    otherwise
        fprintf(fid,'\n%s',['opts.fit.includeMetabs = {''' app.IncludedMetabolitesDropDown.Value '''};']);
end

fprintf(fid,'\n%s',['opts.fit.style = ''' app.FittingStyleDropDown.Value ''';']);
fprintf(fid,'\n%s',['opts.fit.reffreq = ' num2str(app.ReferencefrequencyppmEditField.Value) ';']);
fprintf(fid,'\n%s',['opts.fit.range = [' app.MRSFitRangeppmEditField.Value '];']);
fprintf(fid,'\n%s',['opts.fit.rangeWater = [' app.WaterFitRangeppmEditField.Value '];']);
fprintf(fid,'\n%s',['opts.fit.bLineKnotSpace = ' num2str(app.BaselineknotspacingppmEditField.Value) ';']);
fprintf(fid,'\n%s',['opts.fit.fitMM = ' num2str(app.AddMMandLipbasisfunctionstofitCheckBox.Value) ';']);
fprintf(fid,'\n%s','');

fprintf(fid,'\n%s','%%% 3. SPECIFY MRS DATA AND STRUCTURAL IMAGING FILES %%%');
if isempty(app.MRSdataDropDown.Items)
    error('A MRS data file should be specified')
else
    fprintf(fid,'\n%s',['files = {']);
    fprintf(fid,'%s',['''' app.MRSdataDropDown.Items{1} '''']);
    for i=2:app.NumberofdatasetsEditField.Value
        fprintf(fid,'%s',[',...']);
        fprintf(fid,'\n\t\t%s',[' ' '''' app.MRSdataDropDown.Items{i} '''']);
    end
    fprintf(fid,'%s',['};']);
end
if isempty(app.H2OReferenceDropDown.Items)
    fprintf(fid,'\n%s',['files_ref = {};']);
else
    fprintf(fid,'\n%s',['files_ref = {']);
<<<<<<< HEAD
    fprintf(fid,'%s',['''' app.H2OReferenceDropDown.Items{1} '''']);
=======
    fprintf(fid,'%s',['''' app.H2OReferenceText.Value{1} '''']);
>>>>>>> 6b6ef5da
    for i=2:app.NumberofdatasetsEditField.Value
        fprintf(fid,'%s',[',...']);
        fprintf(fid,'\n\t\t%s',[' ' '''' app.H2OReferenceDropDown.Items{i} '''']);
    end
    fprintf(fid,'%s',['};']);
end
if isempty(app.H2OShortTEDropDown.Items)
    fprintf(fid,'\n%s',['files_w = {};']);
else
    fprintf(fid,'\n%s',['files_w = {']);
    fprintf(fid,'%s',['''' app.H2OShortTEDropDown.Items{1} '''']);
    for i=2:app.NumberofdatasetsEditField.Value
        fprintf(fid,'%s',[',...']);
        fprintf(fid,'\n\t\t%s',[' ' '''' app.H2OShortTEDropDown.Items{i} '''']);
    end
    fprintf(fid,'%s',['};']);
end
if isempty(app.MetaboliteNulledDropDown.Items)
    fprintf(fid,'\n%s',['files_mm = {};']);
else
    fprintf(fid,'\n%s',['files_mm = {']);
    fprintf(fid,'%s',['''' app.MetaboliteNulledDropDown.Items{1} '''']);
    for i=2:app.NumberofdatasetsEditField.Value
        fprintf(fid,'%s',[',...']);
        fprintf(fid,'\n\t\t%s',[' ' '''' app.MetaboliteDropDown.Items{i} '''']);
    end
    fprintf(fid,'%s',['};']);
end
if isempty(app.T1DataniftiniiDropDown.Items)
    fprintf(fid,'\n%s',['files_nii = {};']);
else
    fprintf(fid,'\n%s',['files_nii = {']);
    fprintf(fid,'%s',['''' app.T1DataniftiniiDropDown.Items{1} '''']);
    for i=2:app.NumberofdatasetsEditField.Value
        fprintf(fid,'%s',[',...']);
        fprintf(fid,'\n\t\t%s',[' ' '''' app.T1DataniftiniiDropDown.Items{i} '''']);
    end
    fprintf(fid,'%s',['};']);
end
fprintf(fid,'\n%s','');

fprintf(fid,'\n%s','%%% 4. SPECIFY OUTPUT FOLDER %%%');
fprintf(fid,'\n%s',['outputFolder = ''' app.OutputFolderEditField.Value ''';']);

fclose(fid);

jobm = mfile;<|MERGE_RESOLUTION|>--- conflicted
+++ resolved
@@ -34,15 +34,9 @@
 fprintf(fid,'\n%s','%%% 1. SPECIFY SEQUENCE INFORMATION %%%');
 fprintf(fid,'\n%s',['seqType = ''' app.SequenceTypeDropDown.Value ''';']);
 if strcmp(app.EditingTargetsDropDown.Value, 'GABA, GSH')
-<<<<<<< HEAD
-     fprintf(fid,'\n%s',['editTarget = {''GABA'', ''GSH''};']);
-else
-     fprintf(fid,'\n%s',['editTarget = {''GABA'', ''GSH'', ''EtOH''};']);
-=======
     fprintf(fid,'\n%s',['editTarget = {''GABA'', ''GSH''};']);
 else
     fprintf(fid,'\n%s',['editTarget = {''GABA'', ''GSH'', ''EtOH''};']);
->>>>>>> 6b6ef5da
 end
 fprintf(fid,'\n%s','');
 
@@ -135,11 +129,7 @@
     fprintf(fid,'\n%s',['files_ref = {};']);
 else
     fprintf(fid,'\n%s',['files_ref = {']);
-<<<<<<< HEAD
-    fprintf(fid,'%s',['''' app.H2OReferenceDropDown.Items{1} '''']);
-=======
     fprintf(fid,'%s',['''' app.H2OReferenceText.Value{1} '''']);
->>>>>>> 6b6ef5da
     for i=2:app.NumberofdatasetsEditField.Value
         fprintf(fid,'%s',[',...']);
         fprintf(fid,'\n\t\t%s',[' ' '''' app.H2OReferenceDropDown.Items{i} '''']);
